--- conflicted
+++ resolved
@@ -75,12 +75,8 @@
     # LLM参数 - 优化生成质量和速度
     LLM_TEMPERATURE = 0.0  # 降低温度确保输出稳定性
     LLM_TOP_P = 0.95  # 提高采样范围
-<<<<<<< HEAD
-    LLM_MAX_TOKENS = 8192  # Gemini 2.5 Flash最大输出tokens（输入支持1M tokens）
-=======
     LLM_MAX_TOKENS = 8000  # 降低到8000加快响应（从16000降低，提升2倍速度）
     LLM_MAX_TOKENS_IMAGE = 1536  # 单独的图像请求上限（从2048进一步下调）
->>>>>>> 30ab6121
 
 # ==================== 文件路径配置 ====================
 class PathConfig:
