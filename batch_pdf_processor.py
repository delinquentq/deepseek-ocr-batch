#!/usr/bin/env python3
"""
批量PDF处理系统 - 针对RTX 4090 48G极速优化
基于DeepSeek OCR + OpenRouter的完整处理流程

功能:
1. 批量PDF → Markdown + 图像提取（极速并发）
2. OpenRouter API调用 (Gemini 2.5 Flash 极速模式)
3. 严格JSON Schema v1.3.1验证
4. 分离输出目录（OCR结果 vs JSON报告）
"""

import os
import sys
import json
import time
import hashlib
import asyncio
import base64
from openai import AsyncOpenAI
import traceback
from pathlib import Path
from datetime import datetime
from typing import List, Dict, Optional, Tuple, Any, Set
from dataclasses import dataclass
from concurrent.futures import ThreadPoolExecutor, as_completed
import logging
from collections import defaultdict
import copy

# DeepSeek OCR imports
try:
    import fitz  # PyMuPDF
    HAS_PYMUPDF = True
except Exception:
    HAS_PYMUPDF = False
import img2pdf
import io
import re
from tqdm import tqdm
import torch
from PIL import Image, ImageDraw, ImageFont, ImageFilter
import numpy as np

# vLLM imports
from vllm import LLM, SamplingParams
from vllm.model_executor.models.registry import ModelRegistry
from deepseek_ocr import DeepseekOCRForCausalLM
from process.ngram_norepeat import NoRepeatNGramLogitsProcessor
from process.image_process import DeepseekOCRProcessor

# JSON Schema validation
import jsonschema
from jsonschema import validate, ValidationError

# Configuration
from config import MODEL_PATH, PROMPT, CROP_MODE

# 新增：优化引擎导入
from md_to_json_engine import MarkdownToJsonEngine
from batch_figure_processor import BatchFigureProcessor
from json_merger import JsonMerger
from md_cleaner import MarkdownCleaner
# 使用优化后的 config_batch 配置
try:
    from config_batch import Config as BatchConfig, setup_environment
    setup_environment()
    batch_config = BatchConfig()

    # 创建兼容的配置对象（使用普通类而非dataclass）
    class Config:
        """配置类 - 从 config_batch 加载"""
        # 硬件配置 - RTX 4090 48G 极速优化
        BATCH_SIZE = batch_config.hardware.BATCH_SIZE
        MAX_CONCURRENCY = batch_config.hardware.MAX_CONCURRENCY
        GPU_MEMORY_UTILIZATION = batch_config.hardware.GPU_MEMORY_UTILIZATION
        NUM_WORKERS = batch_config.hardware.NUM_WORKERS

        # OpenRouter API配置
        OPENROUTER_API_KEY = batch_config.api.OPENROUTER_API_KEY
        OPENROUTER_BASE_URL = batch_config.api.OPENROUTER_BASE_URL
        MODELS = batch_config.api.MODELS

        # 新增：批量config引用（用于访问config.api.XXX）
        api = batch_config.api
        hardware = batch_config.hardware
        ocr = batch_config.ocr
        processing = batch_config.processing
        validation = batch_config.validation

        # 文件路径配置
        BASE_DIR = str(batch_config.paths.BASE_DIR)
        INPUT_DIR = str(batch_config.paths.INPUT_DIR)
        OUTPUT_DIR = str(batch_config.paths.OUTPUT_DIR)  # OCR结果（MD+图像）
        OUTPUT_REPORT_DIR = str(batch_config.paths.OUTPUT_REPORT_DIR)  # JSON报告
        TEMP_DIR = str(batch_config.paths.TEMP_DIR)

        # 处理配置
        PDF_DPI = batch_config.ocr.PDF_DPI
        MAX_RETRIES = batch_config.api.MAX_RETRIES
        REQUEST_TIMEOUT = batch_config.api.REQUEST_TIMEOUT

        # 并发配置
        MAX_CONCURRENT_PDFS = batch_config.processing.MAX_CONCURRENT_PDFS
        MAX_CONCURRENT_API_CALLS = batch_config.processing.MAX_CONCURRENT_API_CALLS

        # JSON Schema路径
        SCHEMA_PATH = str(batch_config.paths.SCHEMA_PATH)

        # 验证配置
        STRICT_SCHEMA_VALIDATION = batch_config.validation.STRICT_SCHEMA_VALIDATION

    config = Config()

except ImportError:
    # 降级到默认配置
    print("警告: 无法导入 config_batch，使用默认配置")

    class Config:
        """配置类 - 默认配置"""
        BATCH_SIZE = 12
        MAX_CONCURRENCY = 16
        GPU_MEMORY_UTILIZATION = 0.90
        NUM_WORKERS = 24
        OPENROUTER_API_KEY = os.getenv("OPENROUTER_API_KEY", "")
        OPENROUTER_BASE_URL = "https://openrouter.ai/api/v1"
        MODELS = {"gemini": "google/gemini-2.5-flash"}
        BASE_DIR = str(Path(__file__).resolve().parent)
        INPUT_DIR = str(Path(BASE_DIR) / "input_pdfs")
        OUTPUT_DIR = str(Path(BASE_DIR) / "output_results")
        OUTPUT_REPORT_DIR = str(Path(BASE_DIR) / "output_report")
        TEMP_DIR = str(Path(BASE_DIR) / "temp_processing")
        PDF_DPI = 144
        MAX_RETRIES = 5
        REQUEST_TIMEOUT = 600
        MAX_CONCURRENT_PDFS = 6
        MAX_CONCURRENT_API_CALLS = 12
        SCHEMA_PATH = str(Path(BASE_DIR) / "json schema.json")
        STRICT_SCHEMA_VALIDATION = True

        class ProcessingDefaults:
            FIGURE_MAX_DIMENSION = 1024
            FIGURE_ENABLE_DENOISE = True
            FIGURE_JPEG_QUALITY = 70
            FIGURE_WEBP_QUALITY = 60
            FIGURE_TEXT_FALLBACK_MAX_CHARS = 2000

        class APIDefaults:
            LLM_MAX_TOKENS = 8000
            LLM_MAX_TOKENS_IMAGE = 1536

        processing = ProcessingDefaults()
        api = APIDefaults()

    config = Config()

# 日志配置
logging.basicConfig(
    level=logging.INFO,
    format='%(asctime)s - %(levelname)s - %(message)s',
    handlers=[
        logging.FileHandler('batch_processor.log'),
        logging.StreamHandler()
    ]
)
logger = logging.getLogger(__name__)

class Colors:
    RED = '\033[31m'
    GREEN = '\033[32m'
    YELLOW = '\033[33m'
    BLUE = '\033[34m'
    CYAN = '\033[36m'
    RESET = '\033[0m'


@dataclass
class PDFProcessingJob:
    pdf_path: str
    pdf_name: str
    pdf_name_clean: str
    date_str: Optional[str]
    publication: str
    ocr_output_dir: str
    json_output_dir: str
    rel_parent: Path
    markdown_content: str
    figure_paths: List[str]


class DeepSeekOCRBatchProcessor:
    """DeepSeek OCR批量处理器"""

    def __init__(self):
        self.model_registry_initialized = False
        self.llm = None
        self._compressed_image_cache: Dict[str, str] = {}
        self._temp_figure_dir = Path(config.TEMP_DIR) / "processed_figures"
        self._temp_figure_dir.mkdir(parents=True, exist_ok=True)
        self._initialize_model()

    def _initialize_model(self):
        """初始化DeepSeek OCR模型"""
        try:
            if not self.model_registry_initialized:
                ModelRegistry.register_model("DeepseekOCRForCausalLM", DeepseekOCRForCausalLM)
                self.model_registry_initialized = True

            # 针对3090优化的模型配置
            self.llm = LLM(
                model=MODEL_PATH,
                hf_overrides={"architectures": ["DeepseekOCRForCausalLM"]},
                block_size=256,
                enforce_eager=False,
                trust_remote_code=True,
                max_model_len=8192,
                swap_space=0,
                max_num_seqs=config.MAX_CONCURRENCY,
                tensor_parallel_size=1,
                gpu_memory_utilization=config.GPU_MEMORY_UTILIZATION,
                disable_mm_preprocessor_cache=True
            )

            # 配置采样参数
            logits_processors = [NoRepeatNGramLogitsProcessor(
                ngram_size=20, window_size=50,
                whitelist_token_ids={128821, 128822}
            )]

            self.sampling_params = SamplingParams(
                temperature=0.0,
                max_tokens=8192,
                logits_processors=logits_processors,
                skip_special_tokens=False,
                include_stop_str_in_output=True,
            )

            logger.info(f"{Colors.GREEN}✓ DeepSeek OCR模型初始化完成{Colors.RESET}")

        except Exception as e:
            logger.error(f"{Colors.RED}✗ DeepSeek OCR模型初始化失败: {e}{Colors.RESET}")
            raise

    def pdf_to_images_high_quality(self, pdf_path: str, dpi: int = None) -> List[Image.Image]:
        """高质量PDF转图像（支持直接处理PDF）"""
        if dpi is None:
            dpi = config.PDF_DPI

        images = []

        # 如果没有 PyMuPDF，尝试让 vLLM 直接处理 PDF
        if not HAS_PYMUPDF:
            logger.warning("未检测到 PyMuPDF(fitz)，尝试让模型直接处理PDF文件...")
            try:
                # 尝试直接将 PDF 作为图像处理
                # vLLM 的某些版本支持直接处理 PDF
                from PIL import Image as PILImage

                # 尝试用 PIL 打开 PDF（某些情况下可行）
                try:
                    img = PILImage.open(pdf_path)
                    images.append(img)
                    logger.info(f"成功直接加载PDF: {pdf_path}")
                    return images
                except Exception:
                    pass

                # 如果 PIL 失败，尝试使用 pdf2image（如果安装了）
                try:
                    from pdf2image import convert_from_path
                    logger.info("使用 pdf2image 转换PDF...")
                    images = convert_from_path(pdf_path, dpi=dpi)
                    logger.info(f"PDF转换完成: {len(images)}页")
                    return images
                except ImportError:
                    logger.error("pdf2image 未安装。请安装: pip install pdf2image")
                except Exception as e:
                    logger.error(f"pdf2image 转换失败: {e}")

                # 最后的降级方案：跳过此文件
                logger.error(f"无法处理PDF文件 {pdf_path}，需要安装 PyMuPDF 或 pdf2image")
                logger.info("安装方法: pip install PyMuPDF  或  pip install pdf2image")
                raise RuntimeError("PDF处理失败：缺少必要的PDF处理库")

            except Exception as e:
                logger.error(f"PDF处理失败: {e}")
                raise

        # 使用 PyMuPDF 处理
        try:
            pdf_document = fitz.open(pdf_path)
            zoom = dpi / 72.0
            matrix = fitz.Matrix(zoom, zoom)

            for page_num in range(pdf_document.page_count):
                page = pdf_document[page_num]
                pixmap = page.get_pixmap(matrix=matrix, alpha=False)
                Image.MAX_IMAGE_PIXELS = None

                img_data = pixmap.tobytes("png")
                img = Image.open(io.BytesIO(img_data))

                if img.mode in ('RGBA', 'LA'):
                    background = Image.new('RGB', img.size, (255, 255, 255))
                    background.paste(img, mask=img.split()[-1] if img.mode == 'RGBA' else None)
                    img = background

                images.append(img)

            pdf_document.close()
            logger.info(f"PDF转换完成: {len(images)}页")
            return images

        except Exception as e:
            logger.error(f"PDF转换失败: {e}")
            raise

    def process_images_batch(self, images: List[Image.Image]) -> List[Dict]:
        """批量处理图像"""
        batch_inputs = []

        def process_single_image(image):
            prompt_in = PROMPT
            return {
                "prompt": prompt_in,
                "multi_modal_data": {
                    "image": DeepseekOCRProcessor().tokenize_with_images(
                        images=[image], bos=True, eos=True, cropping=CROP_MODE
                    )
                },
            }

        # 使用线程池处理图像预处理
        with ThreadPoolExecutor(max_workers=config.NUM_WORKERS) as executor:
            batch_inputs = list(tqdm(
                executor.map(process_single_image, images),
                total=len(images),
                desc=f"{Colors.CYAN}预处理图像{Colors.RESET}"
            ))

        return batch_inputs

    def extract_figures_and_markdown(self, outputs_list: List, images: List[Image.Image],
                                   output_dir: str) -> Tuple[str, List[str]]:
        """提取图表和生成Markdown"""
        os.makedirs(f"{output_dir}/images", exist_ok=True)

        contents = ""
        figure_paths = []

        for idx, (output, img) in enumerate(zip(outputs_list, images)):
            content = output.outputs[0].text

            # 处理结束标记
            if '<｜end of sentence｜>' in content:
                content = content.replace('<｜end of sentence｜>', '')

            # 提取图表引用
            matches_ref, matches_images, matches_other = self._extract_references(content)

            # 保存图表
            image_draw = img.copy()
            result_image = self._process_image_with_refs(image_draw, matches_ref, idx, output_dir)

            # 更新图表路径引用
            for img_idx, match_image in enumerate(matches_images):
                figure_path = f"images/{idx}_{img_idx}.jpg"
                figure_paths.append(os.path.join(output_dir, figure_path))
                content = content.replace(match_image, f"![Figure {idx}-{img_idx}]({figure_path})\n")

            # 清理其他引用
            for match_other in matches_other:
                content = content.replace(match_other, '').replace(
                    '\\coloneqq', ':='
                ).replace('\\eqqcolon', '=:')

            page_separator = f'\n\n--- Page {idx + 1} ---\n\n'
            contents += content + page_separator

        return contents, figure_paths

    def _extract_references(self, text: str) -> Tuple[List, List, List]:
        """提取文本中的引用"""
        pattern = r'(<\|ref\|>(.*?)<\|/ref\|><\|det\|>(.*?)<\|/det\|>)'
        matches = re.findall(pattern, text, re.DOTALL)

        matches_image = []
        matches_other = []

        for match in matches:
            if '<|ref|>image<|/ref|>' in match[0]:
                matches_image.append(match[0])
            else:
                matches_other.append(match[0])

        return matches, matches_image, matches_other

    def _preprocess_and_save_figure(self, cropped: Image.Image, page_idx: int,
                                    figure_idx: int, output_dir: str) -> Tuple[str, str]:
        """对裁剪图像进行统一缩放、降噪，并保存压缩版本"""
        processed = cropped.convert("RGB")

        max_dim = getattr(config.processing, "FIGURE_MAX_DIMENSION", 1024)
        resampling_attr = getattr(Image, "Resampling", Image)
        resample_filter = getattr(resampling_attr, "LANCZOS", Image.LANCZOS)
        processed.thumbnail((max_dim, max_dim), resample_filter)

        if getattr(config.processing, "FIGURE_ENABLE_DENOISE", True):
            try:
                processed = processed.filter(ImageFilter.MedianFilter(size=3))
            except Exception as exc:  # pragma: no cover - pillow差异兼容
                logger.debug(f"降噪处理失败，跳过: {exc}")

        temp_dir = self._temp_figure_dir
        temp_dir.mkdir(parents=True, exist_ok=True)

        webp_quality = getattr(config.processing, "FIGURE_WEBP_QUALITY", 60)
        jpeg_quality = getattr(config.processing, "FIGURE_JPEG_QUALITY", 70)

        temp_path = temp_dir / f"{page_idx}_{figure_idx}.webp"
        try:
            processed.save(temp_path, format="WEBP", quality=webp_quality, method=6)
        except Exception:
            processed.save(temp_path, format="WEBP", quality=webp_quality)

        output_path = Path(output_dir) / "images" / f"{page_idx}_{figure_idx}.jpg"
        output_path.parent.mkdir(parents=True, exist_ok=True)
        processed.save(output_path, format="JPEG", quality=jpeg_quality, optimize=True)

        display_path = str(output_path)
        compressed_path = str(temp_path)
        self._compressed_image_cache[display_path] = compressed_path

        return display_path, compressed_path

    def _process_image_with_refs(self, image: Image.Image, refs: List,
                               page_idx: int, output_dir: str) -> Image.Image:
        """处理图像引用并保存图表"""
        image_width, image_height = image.size
        img_draw = image.copy()
        draw = ImageDraw.Draw(img_draw)

        font = ImageFont.load_default()
        img_idx = 0

        for ref in refs:
            try:
                result = self._extract_coordinates_and_label(ref, image_width, image_height)
                if result and result[0] == 'image':
                    label_type, points_list = result

                    for points in points_list:
                        x1, y1, x2, y2 = points
                        x1 = int(x1 / 999 * image_width)
                        y1 = int(y1 / 999 * image_height)
                        x2 = int(x2 / 999 * image_width)
                        y2 = int(y2 / 999 * image_height)

                        try:
                            cropped = image.crop((x1, y1, x2, y2))
                            self._preprocess_and_save_figure(cropped, page_idx, img_idx, output_dir)
                            img_idx += 1
                        except Exception as e:
                            logger.warning(f"图表提取失败: {e}")
            except Exception as e:
                logger.warning(f"引用处理失败: {e}")
                continue

        return img_draw

    def _extract_coordinates_and_label(self, ref_text: Tuple,
                                     image_width: int, image_height: int) -> Optional[Tuple]:
        """提取坐标和标签"""
        try:
            label_type = ref_text[1]
            cor_list = eval(ref_text[2])
            return (label_type, cor_list)
        except Exception as e:
            logger.warning(f"坐标提取失败: {e}")
            return None

    def get_preprocessed_image_path(self, image_path: str) -> Optional[str]:
        """获取压缩后的图像路径"""
        compressed_path = self._compressed_image_cache.get(image_path)
        if compressed_path and Path(compressed_path).exists():
            return compressed_path
        return None

    def process_pdf(self, pdf_path: str, output_dir: str) -> Tuple[str, List[str]]:
        """处理单个PDF文件"""
        logger.info(f"{Colors.BLUE}开始处理PDF: {pdf_path}{Colors.RESET}")

        try:
            self._compressed_image_cache.clear()
            # 1. PDF转图像
            images = self.pdf_to_images_high_quality(pdf_path)

            # 2. 批量处理
            batch_inputs = self.process_images_batch(images)

            # 3. OCR推理
            logger.info(f"{Colors.CYAN}开始OCR推理...{Colors.RESET}")
            outputs_list = self.llm.generate(batch_inputs, sampling_params=self.sampling_params)

            # 4. 提取结果
            markdown_content, figure_paths = self.extract_figures_and_markdown(
                outputs_list, images, output_dir
            )

            # 5. 保存Markdown
            pdf_name = Path(pdf_path).stem
            markdown_path = os.path.join(output_dir, f"{pdf_name}.md")
            with open(markdown_path, 'w', encoding='utf-8') as f:
                f.write(markdown_content)

            logger.info(f"{Colors.GREEN}✓ PDF处理完成: {pdf_path}{Colors.RESET}")
            return markdown_path, figure_paths

        except Exception as e:
            logger.error(f"{Colors.RED}✗ PDF处理失败 {pdf_path}: {e}{Colors.RESET}")
            raise

class OpenRouterProcessor:
    """OpenRouter API处理器 - 使用OpenAI SDK"""

    def __init__(self):
        # 动态读取环境变量，避免模块级配置在进程启动时固定
        api_key = os.getenv("OPENROUTER_API_KEY", "")
        if not api_key:
            raise ValueError("OPENROUTER_API_KEY环境变量未设置")

        self.client = AsyncOpenAI(
            api_key=api_key,
            base_url=config.OPENROUTER_BASE_URL,
            timeout=config.REQUEST_TIMEOUT,
            max_retries=config.MAX_RETRIES,
            default_headers={
                "HTTP-Referer": "https://github.com/your-repo",
                "X-Title": "DeepSeek OCR Batch Processor"
            }
        )

    async def __aenter__(self):
        return self

    async def __aexit__(self, exc_type, exc_val, exc_tb):
        try:
            await self.client.close()
        except Exception:
            pass

    async def call_model(self, model_name: str, messages: List[Dict],
                        max_tokens: int = 4000,
                        response_format: Optional[Dict] = None,
                        tools: Optional[List[Dict]] = None,
                        tool_choice: Optional[Any] = None) -> Dict:
        """调用OpenRouter模型 (支持结构化输出和函数调用)"""
        request_payload: Dict[str, Any] = {
            "model": config.MODELS[model_name],
            "messages": messages,
            "max_tokens": max_tokens,
            "temperature": 0.0,  # 确保输出稳定
            "top_p": 0.9
        }

        if response_format is not None:
            request_payload["response_format"] = response_format
        if tools is not None:
            request_payload["tools"] = tools
        if tool_choice is not None:
            request_payload["tool_choice"] = tool_choice

        response = await self.client.chat.completions.create(**request_payload)
        return response.model_dump()

class JSONSchemaValidator:
    """JSON Schema验证器 - 严格模式"""

    def __init__(self, schema_path: str):
        self.schema = self._load_schema(schema_path)
        self.strict_mode = config.STRICT_SCHEMA_VALIDATION

    def _load_schema(self, schema_path: str) -> Dict:
        """加载JSON Schema"""
        try:
            with open(schema_path, 'r', encoding='utf-8') as f:
                schema = json.load(f)
            logger.info(f"{Colors.GREEN}✓ JSON Schema v{schema.get('properties', {}).get('schema_version', {}).get('const', 'unknown')} 加载完成{Colors.RESET}")
            return schema
        except Exception as e:
            logger.error(f"{Colors.RED}✗ JSON Schema加载失败: {e}{Colors.RESET}")
            raise

    def validate(self, data: Dict) -> Tuple[bool, Optional[str]]:
        """严格验证JSON数据"""
        try:
            # 使用 jsonschema 进行严格验证
            validate(instance=data, schema=self.schema)

            # 额外的严格检查
            if self.strict_mode:
                errors = []

                # 检查 schema_version
                if data.get("schema_version") != "1.3.1":
                    errors.append(f"schema_version 必须为 '1.3.1'，当前为 '{data.get('schema_version')}'")

                # 检查必需的顶层字段
                required_fields = ["schema_version", "doc", "passages", "entities", "data"]
                for field in required_fields:
                    if field not in data:
                        errors.append(f"缺少必需字段: {field}")

                # 检查 doc 的必需子字段
                if "doc" in data:
                    doc_required = ["doc_id", "title", "timestamps", "extraction_run"]
                    for field in doc_required:
                        if field not in data["doc"]:
                            errors.append(f"doc 缺少必需字段: {field}")

                if errors:
                    return False, "; ".join(errors)

            return True, None
        except ValidationError as e:
            return False, f"Schema验证失败: {e.message} (路径: {'.'.join(str(p) for p in e.path)})"
        except Exception as e:
            return False, f"验证异常: {e}"

    def validate_and_fix(self, data: Dict) -> Tuple[Dict, List[str]]:
        """验证并尝试修复JSON数据（适配 v1.3.1 schema）"""
        warnings: List[str] = []

        # 补齐顶层必需字段
        if "schema_version" not in data:
            data["schema_version"] = "1.3.1"
            warnings.append("添加缺失字段: schema_version")

        if "doc" not in data:
            data["doc"] = {
                "doc_id": self._generate_id(),
                "title": "",
                "source_uri": "",
                "language": "zh",
                "timestamps": {
                    "ingested_at": datetime.now().isoformat(),
                    "extracted_at": datetime.now().isoformat()
                },
                "extraction_run": {
                    "vision_model": "DeepSeek OCR",
                    "synthesis_model": "google/gemini-2.5-flash",
                    "pipeline_steps": ["ocr", "figures_parallel", "llm_synthesis"],
                    "processing_metadata": {
                        "pages_processed": 0,
                        "successful_pages": 0,
                        "notes": "auto-filled"
                    }
                }
            }
            warnings.append("添加缺失字段: doc")

        for key in ["passages", "entities", "data"]:
            if key not in data:
                data[key] = [] if key != "data" else {
                    "figures": [],
                    "tables": [],
                    "numerical_data": [],
                    "claims": [],
                    "relations": [],
                    "extraction_summary": {
                        "figures_count": 0,
                        "tables_count": 0,
                        "numerical_data_count": 0
                    }
                }
                warnings.append(f"添加缺失字段: {key}")

        # 验证数据类型
        is_valid, error_msg = self.validate(data)
        if not is_valid:
            warnings.append(f"Schema验证失败: {error_msg}")

        return data, warnings

    def _generate_id(self) -> str:
        """生成唯一ID"""
        return hashlib.md5(f"{datetime.now().isoformat()}".encode()).hexdigest()

class BatchPDFProcessor:
    """批量PDF处理主类"""

    def __init__(self):
        self.ocr_processor = DeepSeekOCRBatchProcessor()
        self.validator = JSONSchemaValidator(config.SCHEMA_PATH)

        # 新增：优化引擎
        self.md_cleaner = MarkdownCleaner()
        self.md_engine = MarkdownToJsonEngine()
        self.batch_figure_processor = BatchFigureProcessor(batch_size=15)  # 每批15张图
        self.json_merger = JsonMerger()

        self._figure_api_semaphore: Optional[asyncio.Semaphore] = None
        self._setup_directories()

    def _setup_directories(self):
        """设置目录结构 - 包含分离的输出目录"""
        for dir_path in [config.INPUT_DIR, config.OUTPUT_DIR, config.OUTPUT_REPORT_DIR, config.TEMP_DIR]:
            os.makedirs(dir_path, exist_ok=True)
            logger.info(f"确保目录存在: {dir_path}")

    def _get_max_api_concurrency(self) -> int:
        processing_config = getattr(config, "processing", None)
        candidate = None
        if processing_config is not None:
            candidate = getattr(processing_config, "MAX_CONCURRENT_API_CALLS", None)
        if candidate is None:
            candidate = getattr(config, "MAX_CONCURRENT_API_CALLS", getattr(config, "MAX_CONCURRENCY", 1))
        try:
            value = int(candidate)
        except (TypeError, ValueError):
            value = 1
        return max(1, value)

    async def _process_pdf_stage_a(self, pdf_path: str) -> PDFProcessingJob:
        """阶段A：OCR与资源准备，返回后续处理所需的数据"""
        pdf_path_obj = Path(pdf_path).resolve()
        input_dir_obj = Path(config.INPUT_DIR).resolve()

        try:
            rel_path = pdf_path_obj.relative_to(input_dir_obj)
            rel_parent = rel_path.parent
        except ValueError:
            input_root_name = input_dir_obj.name
            rel_parent = Path()
            for parent in pdf_path_obj.parents:
                if parent.name == input_root_name:
                    rel = pdf_path_obj.relative_to(parent)
                    rel_parent = rel.parent
                    break

        pdf_name = pdf_path_obj.stem
        date_str: Optional[str] = None
        publication = str(rel_parent) if rel_parent != Path('.') else "unknown"

        date_match = re.search(r'_(\d{4}-\d{2}-\d{2})$', pdf_name)
        if date_match:
            date_str = date_match.group(1)
            pdf_name_clean = pdf_name[:date_match.start()]
        else:
            pdf_name_clean = pdf_name

<<<<<<< HEAD
        # 构建输出目录结构
        # OCR: 日期/刊物/文件名/ (需要文件夹存放MD和images)
        # JSON: 日期/刊物/ (直接放JSON文件)
=======
>>>>>>> 0a2d18d0
        if date_str:
            ocr_output_dir = str(Path(config.OUTPUT_DIR) / date_str / publication / pdf_name_clean)
            json_output_dir = str(Path(config.OUTPUT_REPORT_DIR) / date_str / publication)
        else:
            ocr_output_dir = str(Path(config.OUTPUT_DIR) / rel_parent / pdf_name_clean)
            json_output_dir = str(Path(config.OUTPUT_REPORT_DIR) / rel_parent)

        os.makedirs(ocr_output_dir, exist_ok=True)
        os.makedirs(json_output_dir, exist_ok=True)

        logger.info(f"OCR输出目录: {ocr_output_dir}")
        logger.info(f"JSON输出目录: {json_output_dir}")
        logger.info(f"{Colors.BLUE}阶段A: DeepSeek OCR处理 - {pdf_path_obj.name}{Colors.RESET}")

        markdown_path, figure_paths = self.ocr_processor.process_pdf(pdf_path, ocr_output_dir)
        with open(markdown_path, 'r', encoding='utf-8') as f:
            markdown_content = f.read()

        logger.info(f"{Colors.GREEN}阶段A完成: {pdf_path_obj.name} (图像数量: {len(figure_paths)}){Colors.RESET}")

        return PDFProcessingJob(
            pdf_path=str(pdf_path_obj),
            pdf_name=pdf_name,
            pdf_name_clean=pdf_name_clean,
            date_str=date_str,
            publication=publication,
            ocr_output_dir=ocr_output_dir,
            json_output_dir=json_output_dir,
            rel_parent=rel_parent,
            markdown_content=markdown_content,
            figure_paths=figure_paths,
        )

    def _merge_model_and_aggregated_results(
        self,
        model_result: Optional[Dict],
        aggregated_result: Optional[Dict]
    ) -> Dict:
        if not aggregated_result and not model_result:
            return {}
        if not aggregated_result:
            return copy.deepcopy(model_result or {})
        if not model_result:
            return copy.deepcopy(aggregated_result)

        merged = copy.deepcopy(aggregated_result)
        for key, value in model_result.items():
            if value in (None, ""):
                continue
            existing = merged.get(key)
            if existing in (None, [], {}):
                merged[key] = copy.deepcopy(value)
                continue
            if isinstance(existing, dict) and isinstance(value, dict):
                for sub_key, sub_value in value.items():
                    if sub_value in (None, ""):
                        continue
                    if sub_key not in existing or existing[sub_key] in (None, [], {}):
                        existing[sub_key] = copy.deepcopy(sub_value)
        return merged

    async def _process_pdf_stage_b(self, job: PDFProcessingJob) -> Dict:
        """阶段B：执行所有需要API的步骤并输出最终JSON"""
        pdf_name = job.pdf_name
        logger.info(f"{Colors.BLUE}阶段B: API推理与结构化处理 - {pdf_name}{Colors.RESET}")

        page_count = self._count_pages_from_markdown(job.markdown_content)

        logger.info(f"{Colors.BLUE}阶段B-1: 图表识别{Colors.RESET}")
        figures_data = await self._extract_figures_data_parallel(job.figure_paths)
        logger.info(f"{Colors.CYAN}阶段B-1完成: 识别 {len(figures_data)} 张图表{Colors.RESET}")

        logger.info(f"{Colors.BLUE}阶段B-2: 文本与图表联合提取{Colors.RESET}")
        model_results = await self._process_with_single_model_simplified(
            job.markdown_content,
            pdf_name,
            page_count,
            job.date_str or "",
            job.publication,
            figures_data,
        )
        best_model_result = self._select_best_result(model_results)

        markdown_pages = self._split_markdown_pages(job.markdown_content, page_count)
        page_tasks = self._build_page_tasks(markdown_pages, figures_data)
        page_payloads = await self._extract_page_payloads(
            pdf_name,
            page_tasks,
            required_fields=[
                "passages",
                "entities",
                "tables",
                "numerical_data",
                "claims",
                "relations"
            ]
        )

        aggregated_result = self._aggregate_page_results(
            page_payloads,
            figures_data,
            pdf_name,
            page_count,
            job.date_str,
            job.publication,
            job.markdown_content
        )

        best_result = self._merge_model_and_aggregated_results(best_model_result, aggregated_result)
        if not best_result:
            best_result = aggregated_result or best_model_result or {}

        if not best_result:
            raise ValueError(f"{pdf_name} 未生成有效的结构化结果")

        logger.info(f"{Colors.BLUE}阶段B-3: 基础验证与补全{Colors.RESET}")

        if "schema_version" not in best_result:
            best_result["schema_version"] = "1.3.1"

        if "doc" in best_result and "extraction_run" in best_result["doc"]:
            md = best_result["doc"].get("extraction_run", {}).get("processing_metadata", {})
            md.setdefault("pages_processed", page_count)
            md.setdefault("successful_pages", page_count)
            try:
                md["input_relative_path"] = str(job.rel_parent)
                parts = list(job.rel_parent.parts)
                if len(parts) >= 1 and re.match(r"^\d{4}\.\d{2}\.\d{2}$", parts[0]):
                    md["date"] = parts[0]
                    if len(parts) >= 2:
                        md["publication"] = parts[1]
                else:
                    md["publication"] = parts[0] if parts else md.get("publication")
                    if len(parts) >= 2 and re.match(r"^\d{4}\.\d{2}\.\d{2}$", parts[1]):
                        md["date"] = parts[1]
            except Exception:
                pass
            best_result["doc"]["extraction_run"]["processing_metadata"] = md

        is_valid, error_msg = self.validator.validate(best_result)
        if not is_valid:
            logger.warning(f"JSON验证警告: {error_msg}")
            if "doc" not in best_result:
                best_result["doc"] = self._create_minimal_doc(
                    pdf_name,
                    page_count,
                    job.date_str,
                    job.publication
                )
            if "passages" not in best_result:
                best_result["passages"] = []
            if "entities" not in best_result:
                best_result["entities"] = []
            if "data" not in best_result:
                best_result["data"] = self._create_minimal_data()

        output_path = os.path.join(job.json_output_dir, f"{job.pdf_name_clean}.json")
        with open(output_path, 'w', encoding='utf-8') as f:
            json.dump(best_result, f, indent=2, ensure_ascii=False)

        logger.info(f"{Colors.GREEN}✓ 保存JSON: {output_path}{Colors.RESET}")
        logger.info(f"{Colors.GREEN}✓ PDF处理完成: {job.pdf_path}{Colors.RESET}")
        logger.info(f"  - OCR结果: {job.ocr_output_dir}")
        logger.info(f"  - JSON报告: {job.json_output_dir}")

        return best_result

    async def process_single_pdf(self, pdf_path: str) -> Dict:
        job = await self._process_pdf_stage_a(pdf_path)
        return await self._process_pdf_stage_b(job)

    async def _extract_figures_data_parallel(self, figure_paths: List[str]) -> List[Dict]:
        """并行提取所有图表的数据（使用视觉模型识别图表内容）"""
        if not figure_paths:
            return []

        if self._figure_api_semaphore is None:
            self._figure_api_semaphore = asyncio.Semaphore(self._get_max_api_concurrency())

        semaphore = self._figure_api_semaphore

        async with OpenRouterProcessor() as processor:
            tasks = [
                self._extract_single_figure_data(processor, img_path, semaphore)
                for img_path in figure_paths
            ]
            results = await asyncio.gather(*tasks, return_exceptions=True)

        figures_data = []
        for img_path, result in zip(figure_paths, results):
            if isinstance(result, Exception):
                logger.warning(f"图表识别失败 {img_path}: {result}")
                continue
            if result:
                figures_data.append(result)

        return figures_data

    def _split_markdown_pages(self, markdown: str, page_count: int) -> List[str]:
        """根据分页标记拆分Markdown文本"""
        page_pattern = re.compile(r"--- Page (\d+) ---")
        matches = list(page_pattern.finditer(markdown))
        if not matches:
            return [markdown.strip()]

        pages: List[str] = []
        for idx, match in enumerate(matches):
            start = match.end()
            end = matches[idx + 1].start() if idx + 1 < len(matches) else len(markdown)
            pages.append(markdown[start:end].strip())

        while len(pages) < page_count:
            pages.append("")

        return pages

    def _build_page_tasks(self, markdown_pages: List[str], figures_data: List[Dict]) -> List[Dict]:
        """构建分页任务，附带该页图表摘要"""
        figures_by_page: Dict[int, List[Dict]] = defaultdict(list)
        for fig in figures_data:
            page_idx = fig.get("page")
            if isinstance(page_idx, int):
                figures_by_page[page_idx].append(fig)

        tasks: List[Dict] = []
        for idx, page_text in enumerate(markdown_pages):
            tasks.append({
                "page": idx + 1,
                "markdown": page_text,
                "figures": figures_by_page.get(idx + 1, [])
            })
        return tasks

    def _summarize_figures_for_page(self, figures: List[Dict]) -> str:
        if not figures:
            return "无"
        lines = []
        for fig in figures:
            fig_type = fig.get("type", "unknown")
            title = fig.get("title") or fig.get("description") or "无标题"
            lines.append(f"- {fig_type}: {title[:80]}")
        return "\n".join(lines)

    async def _extract_page_payloads(
        self,
        pdf_name: str,
        page_tasks: List[Dict],
        required_fields: Optional[List[str]] = None
    ) -> List[Dict]:
        """分页调用LLM，仅发送单页Markdown获取结构化片段"""
        if not page_tasks:
            return []

        fields = required_fields or [
            "passages", "entities", "tables", "numerical_data", "claims", "relations"
        ]

        semaphore = asyncio.Semaphore(
            max(1, min(getattr(config, "MAX_CONCURRENT_API_CALLS", config.MAX_CONCURRENCY), len(page_tasks)))
        )

        async with OpenRouterProcessor() as processor:
            tasks = [
                self._call_single_page_extraction(processor, pdf_name, task, fields, semaphore)
                for task in page_tasks
            ]
            responses = await asyncio.gather(*tasks, return_exceptions=True)

        payloads: List[Dict] = []
        for task, response in zip(page_tasks, responses):
            if isinstance(response, Exception):
                logger.error(f"分页提取失败: 第{task.get('page')}页 - {response}")
                payloads.append(self._build_fallback_page_payload(task))
                continue

            if not isinstance(response, dict) or not response:
                payloads.append(self._build_fallback_page_payload(task))
                continue

            response.setdefault("page", task.get("page", 1))
            for field in fields:
                response.setdefault(field, [])
            response.setdefault("doc_metadata", {})
            payloads.append(response)

        return payloads

    async def _call_single_page_extraction(
        self,
        processor: OpenRouterProcessor,
        pdf_name: str,
        task: Dict,
        required_fields: List[str],
        semaphore: asyncio.Semaphore
    ) -> Dict:
        async with semaphore:
            page_no = task.get("page", 1)
            markdown = task.get("markdown", "")
            figure_summary = self._summarize_figures_for_page(task.get("figures", []))
            fields_text = ", ".join(required_fields)

            prompt = f"""
你是金融文档结构化抽取助手。请仅基于下方Markdown提取第 {page_no} 页的结构化信息。

文档名称: {pdf_name}
页码: {page_no}

## 本页Markdown
```markdown
{markdown}
```

## 本页关联图表
{figure_summary}

## 输出要求
- 返回一个JSON对象，必须包含字段: page, {fields_text}, doc_metadata
- page: 当前页码（整数）
- passages: 数组。每个元素需提供 text，允许包含 section、labels、entities（实体名称列表）、passage_index（整数，用于跨字段引用）
- entities: 数组。每个元素包含 name（必填）及可选 type、ticker、aliases、country 等
- tables: 数组。包含 title、headers（或 columns）、rows，以及可选的描述信息
- numerical_data: 数组。每个元素包含 context、value（或 value_text）、unit、metric_type，可选 passage_index、entity（名称）
- claims: 数组。包含 text、label（guidance_up/guidance_down/risk/outlook/strategy/other之一），可提供 sentiment、passage_index、related_entities
- relations: 数组。包含 subject、predicate、object，可附带 provenance（如 passage_index）
- doc_metadata: 可选字典，仅在本页包含文档级信息（如标题、tickers、report_type）时填写

仅输出JSON，不要额外解释。确保所有内容仅来源于本页。
"""

            messages = [
                {
                    "role": "system",
                    "content": "你是一名擅长结构化金融报告的分析师，只输出JSON，不提供任何解释。"
                },
                {
                    "role": "user",
                    "content": prompt
                }
            ]

            response = await processor.call_model(
                "gemini",
                messages,
                max_tokens=getattr(config.api, "LLM_MAX_TOKENS", 6000)
            )
            content = response['choices'][0]['message']['content']
            parsed = self._extract_json_from_response(content)
            if not isinstance(parsed, dict):
                return {}
            return parsed

    def _build_fallback_page_payload(self, task: Dict) -> Dict:
        text = (task.get("markdown") or "").strip()
        passages = []
        if text:
            passages.append({"text": text, "section": "auto"})
        return {
            "page": task.get("page", 1),
            "passages": passages,
            "entities": [],
            "tables": [],
            "numerical_data": [],
            "claims": [],
            "relations": [],
            "doc_metadata": {}
        }

    def _build_figure_request_payload(self, page_idx: int, *, prompt_body: str,
                                      b64: Optional[str], text_override: Optional[str]) -> List[Dict[str, Any]]:
        """构造视觉模型的多模态请求载荷，支持文本兜底"""
        payload: List[Dict[str, Any]] = [{"type": "text", "text": prompt_body}]

        max_chars = getattr(config.processing, "FIGURE_TEXT_FALLBACK_MAX_CHARS", 2000)
        if text_override:
            sanitized = text_override.strip()
            if len(sanitized) > max_chars:
                sanitized = sanitized[:max_chars]
            payload.append({
                "type": "text",
                "text": f"图像预处理关键点摘要（第{page_idx}页）:\n{sanitized}"
            })
        elif b64:
            payload.append({
                "type": "image_url",
                "image_url": {"url": f"data:image/jpeg;base64,{b64}"}
            })
        else:
            raise ValueError("缺少图像数据或文本替代内容，无法构造请求")

        return payload

    async def _extract_single_figure_data(self, processor: OpenRouterProcessor,
                                         image_path: str, semaphore: asyncio.Semaphore) -> Dict:
        """提取单个图表的数据（视觉识别）"""
        async with semaphore:
            try:
                b64, text_override = self._encode_image_to_base64(image_path)
                page_idx = self._infer_page_from_image_path(image_path)

                messages = [
                    {
                        "role": "system",
                        "content": "你是专业的图表数据提取专家。请识别图表类型（柱状图/折线图/饼图/表格等），并提取其中的所有数据。"
                    },
                    {
                        "role": "user",
                        "content": self._build_figure_request_payload(
                            page_idx,
                            prompt_body=f"""请分析这张图表（第{page_idx}页），提取以下信息并以JSON格式输出：

1. 图表类型（type）：bar/line/pie/area/scatter/heatmap/waterfall/combo/other
2. 图表标题（title）
3. 坐标轴信息（axes）：
   - x轴：类型、标签
   - y轴：单位、范围
4. 数据系列（series）：每个系列包含name、unit、values数组

输出格式示例：
{{
  "type": "bar",
  "title": "Revenue Growth",
  "page": {page_idx},
  "axes": {{
    "x": {{"type": "category", "labels": ["Q1", "Q2", "Q3", "Q4"]}},
    "y": {{"unit": "USD million", "range": {{"min": 0, "max": 100}}}}
  }},
  "series": [
    {{"name": "Revenue", "unit": "USD million", "values": [20, 30, 45, 60]}}
  ]
}}

仅输出JSON，不要其他文字。""",
                            b64=b64,
                            text_override=text_override
                        )
                    }
                ]

                resp = await processor.call_model(
                    "gemini",
                    messages,
                    max_tokens=getattr(config.api, "LLM_MAX_TOKENS_IMAGE", 1536)
                )
                content = resp['choices'][0]['message']['content']

                # 提取JSON
                figure_data = self._extract_json_from_response(content)
                if figure_data:
                    # 确保包含必需字段
                    figure_data["page"] = page_idx
                    figure_data["figure_id"] = hashlib.md5(
                        f"{image_path}_{page_idx}".encode()
                    ).hexdigest()[:16]
                    # 添加provenance（必需字段）
                    if "provenance" not in figure_data:
                        figure_data["provenance"] = {"page": page_idx}
                    return figure_data

            except Exception as e:
                logger.error(f"提取图表数据失败 {image_path}: {e}")
                return None

    async def _process_with_single_model_simplified(self, markdown_content: str,
                                                     pdf_name: str, page_count: int,
                                                     date_str: str, publication: str,
                                                     figures_data: List[Dict]) -> Dict:
        """简化的单模型处理（整合文本和图表数据）"""
        results: Dict[str, Any] = {}
        extraction_prompt = self._build_simplified_extraction_prompt(
            markdown_content, pdf_name, page_count, date_str, publication, figures_data
        )

        async with OpenRouterProcessor() as processor:
            try:
                result = await self._call_model_with_prompt(
                    processor, "gemini", extraction_prompt, pdf_name
                )
                # 将识别的图表数据整合到结果中
                if result["result"]:
                    if "data" not in result["result"]:
                        result["result"]["data"] = {}
                    # 直接使用视觉识别的图表数据
                    result["result"]["data"]["figures"] = figures_data
                results["gemini"] = result["result"]
            except Exception as e:
                logger.error(f"gemini模型调用失败: {e}")
                results["gemini"] = {}
        return results

    def _aggregate_page_results(
        self,
        page_payloads: List[Dict],
        figures_data: List[Dict],
        pdf_name: str,
        page_count: int,
        date_str: Optional[str],
        publication: str,
        markdown_content: str
    ) -> Dict:
        """聚合页级结果，补齐Schema要求的全局结构"""
        final_result: Dict[str, Any] = {
            "schema_version": "1.3.1",
            "doc": self._create_minimal_doc(pdf_name, page_count, date_str, publication),
            "passages": [],
            "entities": [],
            "data": self._create_minimal_data()
        }

        final_result["data"]["figures"] = figures_data or []

        # 解析文档级元数据（先从整体Markdown，再融合页级补充）
        doc_metadata = self._extract_doc_metadata(markdown_content, pdf_name, date_str)
        for payload in page_payloads:
            meta = payload.get("doc_metadata")
            if isinstance(meta, dict):
                doc_metadata = self._merge_doc_metadata(doc_metadata, meta)

        doc_obj = final_result["doc"]
        for key, value in doc_metadata.items():
            if key in {"title", "report_type", "sector", "language", "source_uri"} and value:
                doc_obj[key] = value
            elif key == "report_date" and value:
                doc_obj["report_date"] = value
            elif key == "word_count" and isinstance(value, int):
                doc_obj["word_count"] = value
            elif key == "full_text" and value:
                doc_obj["full_text"] = value
            elif key == "tickers":
                tickers = sorted({t.strip().upper() for t in value if isinstance(t, str) and t.strip()})
                if tickers:
                    doc_obj["tickers"] = tickers
                    doc_obj["symbols"] = tickers

        # 构建实体索引
        entity_map: Dict[str, Dict] = {}
        alias_index: Dict[str, str] = {}
        doc_tickers = set(doc_obj.get("tickers", []))

        for payload in page_payloads:
            for entity in payload.get("entities", []):
                normalized_name = self._normalize_entity_name(entity.get("name"))
                if not normalized_name:
                    continue

                key = normalized_name.lower()
                existing = entity_map.get(key)
                if not existing:
                    entity_id = entity.get("entity_id") or hashlib.md5(
                        f"{normalized_name}|{publication}".encode()
                    ).hexdigest()[:16]
                    entity_obj = {
                        "entity_id": entity_id,
                        "name": normalized_name
                    }
                    for optional in ["type", "ticker", "isin", "lei", "country"]:
                        if entity.get(optional):
                            entity_obj[optional] = entity[optional]
                    aliases = self._ensure_unique_list(entity.get("aliases"))
                    if aliases:
                        entity_obj["aliases"] = aliases

                    entity_map[key] = entity_obj
                    final_result["entities"].append(entity_obj)
                    self._register_entity_aliases(alias_index, entity_obj)
                else:
                    for optional in ["type", "ticker", "isin", "lei", "country"]:
                        if optional not in existing and entity.get(optional):
                            existing[optional] = entity[optional]
                    aliases = self._ensure_unique_list(entity.get("aliases"))
                    if aliases:
                        existing.setdefault("aliases", [])
                        for alias in aliases:
                            if alias not in existing["aliases"]:
                                existing["aliases"].append(alias)
                    self._register_entity_aliases(alias_index, existing)

                ticker_value = entity.get("ticker")
                if ticker_value:
                    doc_tickers.add(ticker_value.upper())

        if doc_tickers:
            tickers_sorted = sorted(doc_tickers)
            doc_obj["tickers"] = tickers_sorted
            doc_obj["symbols"] = tickers_sorted

        # 处理页级片段
        passage_index_map: Dict[int, Dict[int, str]] = defaultdict(dict)
        figures_index = {fig.get("figure_id"): fig for fig in final_result["data"].get("figures", []) if fig.get("figure_id")}
        table_ids: set = set()
        num_seen_keys: set = set()
        num_id_set: set = set()
        claim_labels = {"guidance_up", "guidance_down", "risk", "outlook", "strategy", "other"}
        sentiment_labels = {"pos", "neg", "neu"}

        for payload in page_payloads:
            page_no = payload.get("page") or 1
            passages = payload.get("passages", [])

            for idx, passage in enumerate(passages):
                text = passage.get("text") or passage.get("content")
                if not text:
                    continue

                passage_id = passage.get("passage_id") or hashlib.md5(
                    f"{pdf_name}|{page_no}|{idx}|{text}".encode()
                ).hexdigest()[:16]

                passage_obj: Dict[str, Any] = {
                    "passage_id": passage_id,
                    "page": page_no,
                    "text": text.strip()
                }

                if passage.get("section"):
                    passage_obj["section"] = passage["section"]

                labels = self._ensure_unique_list(passage.get("labels"))
                if labels:
                    passage_obj["labels"] = labels

                entity_refs = []
                for entity_ref in passage.get("entities", []):
                    resolved = self._resolve_entity_reference(entity_ref, entity_map, alias_index)
                    if resolved:
                        entity_refs.append(resolved)
                if entity_refs:
                    passage_obj["entities"] = entity_refs

                final_result["passages"].append(passage_obj)

                passage_index = passage.get("passage_index")
                if isinstance(passage_index, int):
                    passage_index_map[page_no][passage_index] = passage_id
                passage_index_map[page_no][idx] = passage_id

            # 表格
            for idx, table in enumerate(payload.get("tables", [])):
                headers = table.get("headers") or table.get("columns") or []
                rows = table.get("rows") or table.get("data") or []
                if not headers and not rows:
                    continue

                table_id = table.get("table_id") or hashlib.md5(
                    f"{pdf_name}|table|{page_no}|{idx}".encode()
                ).hexdigest()[:16]

                if table_id in table_ids:
                    continue
                table_ids.add(table_id)

                table_obj: Dict[str, Any] = {
                    "table_id": table_id,
                    "title": table.get("title") or f"Table {page_no}-{idx+1}",
                    "page": page_no,
                    "headers": headers,
                    "rows": rows,
                    "provenance": table.get("provenance") or {"page": page_no}
                }
                if table.get("description"):
                    table_obj["description"] = table["description"]

                final_result["data"]["tables"].append(table_obj)

            # 数值数据
            for idx, num in enumerate(payload.get("numerical_data", [])):
                context = num.get("context") or num.get("label")
                numeric_value, raw_text, is_percentage = self._coerce_to_number(
                    num.get("value"), num.get("value_text")
                )
                if context is None or numeric_value is None:
                    continue

                unit = num.get("unit") or self._infer_unit_from_value_text(raw_text, is_percentage)
                metric_type = self._infer_metric_type(
                    num.get("metric_type"), unit, context, raw_text, is_percentage
                )

                key = (context, numeric_value, unit, page_no)
                if key in num_seen_keys:
                    continue
                num_seen_keys.add(key)

                num_id = num.get("num_id") or hashlib.md5(
                    f"{pdf_name}|num|{page_no}|{context}|{numeric_value}".encode()
                ).hexdigest()[:16]

                provenance = num.get("provenance") or {"page": page_no}
                provenance.setdefault("page", page_no)

                passage_ref = num.get("passage_index")
                passage_id = None
                if isinstance(passage_ref, int):
                    passage_id = self._lookup_passage_id(passage_index_map, page_no, passage_ref)
                if not passage_id and passage_index_map.get(page_no):
                    passage_id = next(iter(passage_index_map[page_no].values()), None)
                if passage_id:
                    provenance.setdefault("passage_id", passage_id)

                num_obj: Dict[str, Any] = {
                    "num_id": num_id,
                    "context": context,
                    "metric_type": metric_type,
                    "unit": unit or "unitless",
                    "value": numeric_value,
                    "value_text": raw_text or str(num.get("value")),
                    "provenance": provenance
                }

                if num.get("scale"):
                    num_obj["scale"] = num["scale"]
                if num.get("multiplier") is not None:
                    num_obj["multiplier"] = num["multiplier"]
                if num.get("rounding") is not None:
                    num_obj["rounding"] = num["rounding"]
                if num.get("as_of"):
                    num_obj["as_of"] = num["as_of"]
                if num.get("fiscal_period"):
                    num_obj["fiscal_period"] = num["fiscal_period"]

                entity_ref = self._resolve_entity_reference(
                    num.get("entity") or num.get("entity_name") or num.get("entity_id"),
                    entity_map,
                    alias_index
                )
                if entity_ref:
                    num_obj["entity_id"] = entity_ref

                final_result["data"]["numerical_data"].append(num_obj)
                num_id_set.add(num_id)

            # 主张（claims）
            for idx, claim in enumerate(payload.get("claims", [])):
                text = claim.get("text") or claim.get("claim")
                if not text:
                    continue

                passage_ref = claim.get("passage_id")
                if not passage_ref:
                    passage_index = claim.get("passage_index")
                    passage_ref = self._lookup_passage_id(passage_index_map, page_no, passage_index) if isinstance(passage_index, int) else None
                    if not passage_ref and passage_index_map.get(page_no):
                        passage_ref = next(iter(passage_index_map[page_no].values()), None)
                if not passage_ref:
                    continue

                claim_id = claim.get("claim_id") or hashlib.md5(
                    f"{pdf_name}|claim|{page_no}|{idx}|{text}".encode()
                ).hexdigest()[:16]

                label = claim.get("label") or "other"
                if label not in claim_labels:
                    label = "other"

                claim_obj: Dict[str, Any] = {
                    "claim_id": claim_id,
                    "text": text.strip(),
                    "label": label,
                    "passage_id": passage_ref
                }

                sentiment = claim.get("sentiment")
                if sentiment in sentiment_labels:
                    claim_obj["sentiment"] = sentiment

                evidence = claim.get("evidence")
                if isinstance(evidence, dict):
                    cleaned_evidence: Dict[str, List[str]] = {}
                    if evidence.get("figure_ids"):
                        cleaned_evidence["figure_ids"] = [fid for fid in evidence["figure_ids"] if fid in figures_index]
                    if evidence.get("table_ids"):
                        cleaned_evidence["table_ids"] = [tid for tid in evidence["table_ids"] if tid in table_ids]
                    if evidence.get("num_ids"):
                        cleaned_evidence["num_ids"] = [nid for nid in evidence["num_ids"] if nid in num_id_set]
                    if cleaned_evidence:
                        claim_obj["evidence"] = cleaned_evidence

                final_result["data"]["claims"].append(claim_obj)

            # 关系（relations）
            for idx, relation in enumerate(payload.get("relations", [])):
                subject = relation.get("subject")
                predicate = relation.get("predicate")
                obj = relation.get("object")
                if not (subject and predicate and obj):
                    continue

                rel_id = relation.get("rel_id") or hashlib.md5(
                    f"{pdf_name}|rel|{page_no}|{idx}|{subject}|{predicate}|{obj}".encode()
                ).hexdigest()[:16]

                relation_obj: Dict[str, Any] = {
                    "rel_id": rel_id,
                    "subject": self._resolve_relation_end(subject, entity_map, alias_index),
                    "predicate": predicate,
                    "object": self._resolve_relation_end(obj, entity_map, alias_index)
                }

                provenance = relation.get("provenance") or {}
                passage_index = relation.get("passage_index")
                if isinstance(passage_index, int):
                    passage_ref = self._lookup_passage_id(passage_index_map, page_no, passage_index)
                    if passage_ref:
                        provenance = dict(provenance)
                        provenance["passage_id"] = passage_ref
                if provenance:
                    provenance.setdefault("page", page_no)
                    relation_obj["provenance"] = provenance
                else:
                    relation_obj["provenance"] = {"page": page_no}

                final_result["data"]["relations"].append(relation_obj)

        # 汇总信息
        final_result["data"]["extraction_summary"]["figures_count"] = len(final_result["data"]["figures"])
        final_result["data"]["extraction_summary"]["tables_count"] = len(final_result["data"]["tables"])
        final_result["data"]["extraction_summary"]["numerical_data_count"] = len(final_result["data"]["numerical_data"])

        # 更新处理元数据
        extraction_run = final_result["doc"].setdefault("extraction_run", {})
        extraction_run["pipeline_steps"] = ["ocr", "page_llm_extraction", "aggregation"]
        extraction_run["synthesis_model"] = config.MODELS.get("gemini", "google/gemini-2.5-flash")

        metadata = extraction_run.setdefault("processing_metadata", {})
        metadata.update({
            "pages_processed": page_count,
            "successful_pages": sum(1 for payload in page_payloads if payload.get("passages")),
            "page_tasks": len(page_payloads),
            "figure_count": len(final_result["data"]["figures"]),
            "page_level_strategy": "per_page_llm",
            "failed_pages": sum(1 for payload in page_payloads if not payload.get("passages")),
            "aggregation_timestamp": datetime.now().isoformat()
        })

        return final_result

    def _create_minimal_doc(self, pdf_name: str, page_count: int,
                           date_str: str, publication: str) -> Dict:
        """创建最小doc结构"""
        return {
            "doc_id": hashlib.md5(pdf_name.encode()).hexdigest(),
            "title": pdf_name,
            "source_uri": f"{publication}/{pdf_name}",
            "language": "en",
            "timestamps": {
                "ingested_at": datetime.now().isoformat(),
                "extracted_at": datetime.now().isoformat()
            },
            "extraction_run": {
                "vision_model": "deepseek-ai/DeepSeek-OCR",
                "synthesis_model": "google/gemini-2.5-flash",
                "pipeline_steps": ["ocr", "llm_extraction"],
                "processing_metadata": {
                    "pages_processed": page_count,
                    "successful_pages": page_count,
                    "date": date_str,
                    "publication": publication
                }
            }
        }

    def _create_minimal_data(self) -> Dict:
        """创建最小data结构"""
        return {
            "figures": [],
            "tables": [],
            "numerical_data": [],
            "claims": [],
            "relations": [],
            "extraction_summary": {
                "figures_count": 0,
                "tables_count": 0,
                "numerical_data_count": 0
            }
        }

    def _merge_doc_metadata(self, base: Dict[str, Any], update: Dict[str, Any]) -> Dict[str, Any]:
        merged = dict(base) if isinstance(base, dict) else {}
        if not isinstance(update, dict):
            return merged
        for key, value in update.items():
            if value in (None, "", [], {}):
                continue
            if key in {"tickers", "symbols"}:
                merged.setdefault("tickers", [])
                if isinstance(value, list):
                    merged["tickers"].extend(value)
                else:
                    merged["tickers"].append(value)
            else:
                merged[key] = value
        return merged

    def _normalize_entity_name(self, name: Optional[str]) -> Optional[str]:
        if not name or not isinstance(name, str):
            return None
        return re.sub(r"\s+", " ", name).strip()

    def _ensure_unique_list(self, items: Any) -> List[str]:
        if not items:
            return []
        if not isinstance(items, list):
            items = [items]
        seen = set()
        unique: List[str] = []
        for item in items:
            if item is None:
                continue
            value = item.strip() if isinstance(item, str) else str(item)
            if not value:
                continue
            key = value.lower()
            if key in seen:
                continue
            seen.add(key)
            unique.append(value)
        return unique

    def _register_entity_aliases(self, alias_index: Dict[str, str], entity: Dict[str, Any]) -> None:
        entity_id = entity.get("entity_id")
        if not entity_id:
            return
        name = entity.get("name")
        if isinstance(name, str) and name.strip():
            alias_index[name.strip().lower()] = entity_id
        ticker = entity.get("ticker")
        if isinstance(ticker, str) and ticker.strip():
            alias_index[ticker.strip().lower()] = entity_id
        for alias in entity.get("aliases", []) or []:
            if isinstance(alias, str) and alias.strip():
                alias_index[alias.strip().lower()] = entity_id

    def _resolve_entity_reference(
        self,
        reference: Any,
        entity_map: Dict[str, Dict],
        alias_index: Dict[str, str]
    ) -> Optional[str]:
        if not reference:
            return None
        if isinstance(reference, dict):
            if reference.get("entity_id"):
                return reference["entity_id"]
            name = reference.get("name") or reference.get("text") or reference.get("subject") or reference.get("object")
        else:
            name = str(reference)

        if not name:
            return None
        key = name.strip().lower()
        if key in entity_map:
            return entity_map[key]["entity_id"]
        if key in alias_index:
            return alias_index[key]
        return None

    def _lookup_passage_id(
        self,
        passage_index_map: Dict[int, Dict[int, str]],
        page_no: int,
        passage_index: Optional[int]
    ) -> Optional[str]:
        if passage_index is None:
            return None
        page_map = passage_index_map.get(page_no)
        if not page_map:
            return None
        for candidate in [passage_index, passage_index - 1, passage_index + 1]:
            if isinstance(candidate, int) and candidate in page_map:
                return page_map[candidate]
        return None

    def _coerce_to_number(self, value: Any, value_text: Optional[str]) -> Tuple[Optional[float], Optional[str], bool]:
        if isinstance(value, (int, float)):
            return float(value), value_text if value_text is not None else str(value), False

        candidate_text = None
        if isinstance(value, str) and value.strip():
            candidate_text = value.strip()
        elif isinstance(value_text, str) and value_text.strip():
            candidate_text = value_text.strip()
        elif value is not None:
            candidate_text = str(value)

        if not candidate_text:
            return None, value_text, False

        text = candidate_text.strip()
        negative = False
        if text.startswith("(") and text.endswith(")"):
            negative = True
            text = text[1:-1]

        is_percentage = "%" in text or "％" in text
        cleaned = re.sub(r"[^0-9\.\-]", "", text)
        if cleaned.count('-') > 1:
            cleaned = cleaned.replace('-', '')
            cleaned = '-' + cleaned

        if not cleaned or cleaned in {"-", "."}:
            return None, candidate_text, is_percentage

        try:
            number = float(cleaned)
            if negative and number > 0:
                number = -number
            if is_percentage and abs(number) > 1.5:
                number = number / 100.0
            return number, candidate_text, is_percentage
        except ValueError:
            return None, candidate_text, is_percentage

    def _infer_unit_from_value_text(self, value_text: Optional[str], is_percentage: bool) -> str:
        if is_percentage:
            return "%"
        if not value_text:
            return "unitless"
        lower = value_text.lower()
        if "$" in value_text or "usd" in lower:
            return "USD"
        if "eur" in lower or "€" in value_text:
            return "EUR"
        if "gbp" in lower or "£" in value_text:
            return "GBP"
        if "cny" in lower or "rmb" in lower or "¥" in value_text or "元" in value_text:
            return "CNY"
        if "jpy" in lower:
            return "JPY"
        return "unitless"

    def _infer_metric_type(
        self,
        metric_type: Optional[str],
        unit: Optional[str],
        context: str,
        value_text: Optional[str],
        is_percentage: bool
    ) -> str:
        allowed = {"currency", "percentage", "basis_points", "multiple", "count", "ratio", "per_share", "duration", "other"}
        if metric_type in allowed:
            return metric_type

        text = f"{unit or ''} {context or ''} {value_text or ''}".lower()
        if is_percentage or "%" in (unit or "") or "percent" in text or "margin" in text or "growth" in text or "同比" in text or "环比" in text:
            return "percentage"
        if any(token in text for token in ["$", "usd", "eur", "¥", "cny", "rmb", "million", "billion", "千", "亿"]):
            return "currency"
        if "basis point" in text or "bp" in text:
            return "basis_points"
        if "per share" in text or "/share" in text or "每股" in text:
            return "per_share"
        if "ratio" in text or "multiple" in text or "倍" in text:
            return "ratio"
        if any(word in text for word in ["unit", "units", "shipments", "customers", "stores", "employees", "people", "台", "辆", "份"]):
            return "count"
        if any(word in text for word in ["year", "quarter", "month", "week", "day", "hour", "个月", "季度"]):
            return "duration"
        return "other"

    def _resolve_relation_end(self, value: Any, entity_map: Dict[str, Dict], alias_index: Dict[str, str]) -> str:
        entity_id = self._resolve_entity_reference(value, entity_map, alias_index)
        if entity_id:
            return entity_id
        if isinstance(value, dict):
            for key in ["name", "text", "subject", "object"]:
                if value.get(key):
                    return str(value[key])
        return str(value) if value is not None else ""

    def _detect_language(self, text: str) -> str:
        if not text:
            return "en"
        chinese_chars = len(re.findall(r"[\u4e00-\u9fff]", text))
        latin_chars = len(re.findall(r"[A-Za-z]", text))
        return "zh" if chinese_chars > latin_chars else "en"

    def _extract_doc_metadata(self, markdown_content: str, pdf_name: str, date_str: Optional[str]) -> Dict[str, Any]:
        metadata: Dict[str, Any] = {}
        title_match = re.search(r"^#\s*(.+)", markdown_content, re.MULTILINE)
        if title_match:
            metadata["title"] = title_match.group(1).strip()
        else:
            first_line = next((line.strip() for line in markdown_content.splitlines() if line.strip()), pdf_name)
            metadata["title"] = first_line[:200]

        if date_str:
            metadata["report_date"] = date_str

        metadata["language"] = self._detect_language(markdown_content)
        metadata["word_count"] = len(re.findall(r"\w+", markdown_content))
        metadata["full_text"] = markdown_content

        ticker_candidates: set = set()
        ticker_patterns = [
            r"Ticker[s]?:\s*([A-Z0-9\-\s,;]+)",
            r"股票代码[:：]\s*([A-Z0-9\-\s,;]+)"
        ]
        for pattern in ticker_patterns:
            for match in re.finditer(pattern, markdown_content):
                raw = match.group(1)
                parts = re.split(r"[,;\s]+", raw)
                for part in parts:
                    ticker = part.strip().upper()
                    if ticker and 1 <= len(ticker) <= 6:
                        ticker_candidates.add(ticker)
        if ticker_candidates:
            metadata["tickers"] = sorted(ticker_candidates)

        return metadata

    async def _call_model_with_prompt(self, processor: OpenRouterProcessor,
                                      model_key: str, prompt: str, pdf_name: str) -> Dict:
        """调用单个模型（简化版，最大上下文）"""
        logger.info(f"{Colors.CYAN}调用{model_key}模型...{Colors.RESET}")
        messages = [
            {
                "role": "system",
                "content": "你是一个专业的金融文档数据提取专家。请严格按照提供的JSON schema格式输出结果。输出必须是纯JSON，不包含其他文本。"
            },
            {
                "role": "user",
                "content": prompt
            }
        ]
        # Gemini 2.5 Flash 支持最大 1M tokens 上下文
        # 使用配置的max_tokens而非硬编码（提升响应速度）
        response_format = {
            "type": "json_schema",
            "json_schema": {
                "name": "financial_report_schema_v1_3_1",
                "schema": self.validator.schema
            }
        }
        response = await processor.call_model(
            model_key,
            messages,
            max_tokens=config.api.LLM_MAX_TOKENS,  # 使用配置的16000而非65536
            response_format=response_format
        )
        json_result = self._extract_json_from_response(response)
        message = (response.get('choices') or [{}])[0].get('message', {})
        raw_content = message.get('content')
        if isinstance(raw_content, list):
            raw_content = "\n".join(
                part.get('text', '')
                for part in raw_content
                if isinstance(part, dict) and part.get('type') == 'text'
            ).strip()
        if not raw_content and message.get('parsed') is not None:
            try:
                raw_content = json.dumps(message['parsed'], ensure_ascii=False)
            except TypeError:
                raw_content = str(message['parsed'])
        return {
            "model": model_key,
            "result": json_result,
            "raw_response": raw_content or "",
            "usage": response.get('usage', {})
        }

    def _build_simplified_extraction_prompt(self, markdown_content: str, pdf_name: str,
                                            page_count: int, date_str: str, publication: str,
                                            figures_data: List[Dict]) -> str:
        """构建简化的提取提示词（整合文本和图表数据）"""
        # 构建图表数据摘要
        figures_summary = "\n".join([
            f"- 页{fig.get('page', '?')}: {fig.get('type', 'unknown')}图 - {fig.get('title', '无标题')} ({len(fig.get('series', []))}个数据系列)"
            for fig in figures_data
        ]) if figures_data else "无图表"

        prompt = f"""
# 任务：金融报告数据结构化提取（JSON Schema v1.3.1）

## 文档信息
- 文件名：{pdf_name}
- 页数：{page_count}
- 日期：{date_str}
- 来源：{publication}

## OCR提取的完整文本
```markdown
{markdown_content}
```

## 已识别的图表数据（共{len(figures_data)}张，数据已提取）
{figures_summary}

**注意：图表数据（figures）已经通过视觉模型提取完成，你只需要提取文本中的其他数据。**

## 输出要求

**仅输出一个完整的JSON对象，不要包含任何解释文本、markdown标记或其他内容。**

### 关键字段要求
- 顶层字段必须包含：`schema_version`、`doc`、`passages`、`entities`、`data`
- `schema_version` 固定为 "1.3.1"
- `doc` 至少包含 `doc_id`、`title`、`timestamps`、`extraction_run`
- `data` 内需提供 `figures`、`tables`、`numerical_data`、`claims`、`relations`、`extraction_summary`
- `extraction_summary` 中补充 `figures_count`、`tables_count`、`numerical_data_count`

### 关键注意事项
- `fiscal_period` 使用完整格式：例如 `FY2024Q4`、`CY2025H1`
- 百分比转换为 0-1 的小数（如 18.2% → 0.182）
- 所有 `page` 字段填写 1 到 {page_count} 的整数
- ID 需稳定（hash 或 UUID），时间统一为 ISO 8601
- 优先提取 `numerical_data`、`tables` 和 `claims`，并补充必要的 `passages` 与 `entities`
"""
        return prompt

    def _build_extraction_prompt(self, markdown_content: str, figures_json: List[Dict]) -> str:
        """构建综合提取提示词：完整markdown + 预提取图表JSON（Schema v1.3.1）【已废弃】"""
        with open(config.SCHEMA_PATH, 'r', encoding='utf-8') as f:
            schema_content = f.read()

        figures_block = json.dumps(figures_json, ensure_ascii=False, indent=2)
        prompt = f"""
# 任务：金融报告数据结构化提取（JSON Schema v1.3.1）

## 输入材料：
1. **Markdown全文**（OCR提取的完整文本）：
```markdown
{markdown_content}
```

2. **预提取图表数据**（视觉模型已识别的图表）：
```json
{figures_block}
```

## 输出要求：

### 1. 严格遵循Schema v1.3.1
输出必须是一个完整的JSON对象，严格符合以下Schema：
```json
{schema_content}
```

### 2. 必需的顶层字段
- `schema_version`: 必须为 "1.3.1"
- `doc`: 文档元数据（doc_id, title, timestamps, extraction_run等）
- `passages`: 可检索的文本片段数组（用于RAG）
- `entities`: 标准化实体数组（公司/指数/政府/产品等）
- `data`: 核心数据对象，包含：
  - `figures`: 图表数据（整合预提取结果）
  - `tables`: 表格数据
  - `numerical_data`: 原子数值事实
  - `claims`: 文本性主张/结论
  - `relations`: 三元组关系
  - `extraction_summary`: 提取统计摘要

### 3. 数据提取指南

**figures（图表）：**
- 整合预提取的图表JSON，规范化为标准格式
- 必需字段：figure_id, title, page, type, series, provenance
- type枚举：bar, line, area, pie, scatter, heatmap, waterfall, combo, other
- series必须包含：name, unit, values（数组，缺失用null）
- 坐标轴信息：axes.x（时间/类别/数值），axes.y_left/y_right（单位/范围）

**tables（表格）：**
- 提取所有表格，包含表头和行数据
- 必需字段：table_id, title, page, columns, rows, provenance
- rows为对象数组，每行是列名到值的映射

**numerical_data（数值数据）：**
- 提取所有关键数值（收入、利润、增长率等）
- 必需字段：num_id, context, metric_type, unit, value, provenance
- metric_type枚举：currency, percentage, basis_points, multiple, count, ratio, per_share, duration, other
- 百分比建议用0-1表示（如18.2% → 0.182）

**passages（文本片段）：**
- 将文档拆分为可检索的段落/要点
- 必需字段：passage_id, text, page
- 可选：section（章节标题）, labels（如executive_summary, risk, guidance）

**entities（实体）：**
- 识别并标准化所有实体
- 必需字段：entity_id, name
- type枚举：company, index, government, product, other
- 可选：ticker, isin, country, aliases

**claims（主张）：**
- 提取关键结论和预测
- 必需字段：claim_id, text, passage_id
- label枚举：guidance_up, guidance_down, risk, outlook, strategy, other
- 链接证据：evidence.figure_ids, evidence.table_ids, evidence.num_ids

**relations（关系）：**
- 提取实体与指标/事件的关系
- 必需字段：rel_id, subject, predicate, object
- 示例：("Apple", "reports", "Q4 revenue $89.5B")

### 4. 质量要求
- 所有page字段必须与原始页码一致
- 单位不做换算，保持原文单位
- 数值保留原文精度
- 时间格式统一为ISO 8601
- 所有ID字段使用稳定的hash或UUID

### 5. 输出格式
**仅输出最终JSON对象，不要包含任何解释文本、markdown标记或其他内容。**
"""
        return prompt

    async def _process_figures_in_parallel(self, figure_paths: List[str], markdown_content: str) -> List[Dict]:
        """并行处理每张图像：调用视觉模型提取单图JSON"""
        if not figure_paths:
            return []

        semaphore = asyncio.Semaphore(config.MAX_CONCURRENCY)
        async with OpenRouterProcessor() as processor:
            tasks = [self._process_single_figure_request(processor, p, semaphore) for p in figure_paths]
            results = await asyncio.gather(*tasks, return_exceptions=True)

        figures: List[Dict] = []
        for p, r in zip(figure_paths, results):
            if isinstance(r, Exception):
                logger.warning(f"图像处理失败: {p} - {r}")
                continue
            try:
                fig_obj = self._extract_json_from_response(r)
            except Exception:
                # 容错：若返回非JSON，构造保底结构
                fig_obj = {
                    "figure_id": hashlib.md5(p.encode()).hexdigest(),
                    "title": "",
                    "page": self._infer_page_from_image_path(p),
                    "type": "other",
                    "series": [],
                    "provenance": {"page": self._infer_page_from_image_path(p)},
                    "image_ref": p
                }
            # 补充保底字段
            fig_obj.setdefault("figure_id", hashlib.md5((p+str(datetime.now().timestamp())).encode()).hexdigest())
            fig_obj.setdefault("provenance", {"page": self._infer_page_from_image_path(p)})
            fig_obj.setdefault("image_ref", p)
            figures.append(fig_obj)
        return figures

    async def _process_single_figure_request(self, processor: OpenRouterProcessor, image_path: str, semaphore: asyncio.Semaphore) -> str:
        """单图像请求：携带图像并要求输出符合 data.figures 项结构的JSON"""
        async with semaphore:
            b64, text_override = self._encode_image_to_base64(image_path)
            page_idx = self._infer_page_from_image_path(image_path)

            # 使用正确的OpenAI消息格式
            messages = [
                {
                    "role": "system",
                    "content": "你是一个专业的图表数据提取专家。请仅输出一个JSON对象，结构与 schema中 'data.figures' 的 items 完全一致。必须包含 figure_id/title/page/type/series/provenance 等字段。不要输出解释文本。"
                },
                {
                    "role": "user",
                    "content": self._build_figure_request_payload(
                        page_idx,
                        prompt_body=f"请识别此图的结构化数据，并将 page 设为 {page_idx}。",
                        b64=b64,
                        text_override=text_override
                    )
                }
            ]

            resp = await processor.call_model(
                "gemini", messages, max_tokens=getattr(config.api, "LLM_MAX_TOKENS_IMAGE", 1536)
            )
            return resp['choices'][0]['message']['content']

    def _extract_json_from_response(self, response_data: Any) -> Dict:
        """从LLM响应中提取JSON对象，优先处理结构化返回"""
        import re

        # 结构化响应处理
        if isinstance(response_data, dict):
            # 如果已经是符合schema的字典，直接返回
            required_top_level = {"schema_version", "doc", "passages", "entities", "data"}
            if required_top_level.issubset(set(response_data.keys())):
                return response_data

            choices = response_data.get("choices") or []
            if choices:
                message = choices[0].get("message", {})
                if isinstance(message, dict):
                    parsed_payload = message.get("parsed")
                    if isinstance(parsed_payload, dict):
                        return parsed_payload
                    if isinstance(parsed_payload, list):
                        for item in parsed_payload:
                            if isinstance(item, dict):
                                return item

                    tool_calls = message.get("tool_calls") or []
                    for call in tool_calls:
                        function_data = call.get("function", {}) if isinstance(call, dict) else {}
                        arguments = function_data.get("arguments")
                        if isinstance(arguments, dict):
                            return arguments
                        if isinstance(arguments, str):
                            try:
                                return json.loads(arguments)
                            except json.JSONDecodeError:
                                continue

                    content = message.get("content")
                    if isinstance(content, list):
                        text_parts = [
                            part.get("text", "")
                            for part in content
                            if isinstance(part, dict) and part.get("type") == "text"
                        ]
                        content = "\n".join(text_parts).strip()
                    if isinstance(content, str) and content.strip():
                        return self._extract_json_from_response(content.strip())

            # 如果无法解析，尝试将字典序列化后走文本兜底逻辑
            try:
                return self._extract_json_from_response(json.dumps(response_data, ensure_ascii=False))
            except TypeError:
                logger.error("响应数据无法序列化为JSON字符串进行解析兜底。")
                return {}

        if isinstance(response_data, (list, tuple)):
            for item in response_data:
                result = self._extract_json_from_response(item)
                if result:
                    return result
            return {}

        if not isinstance(response_data, str):
            response_text = str(response_data)
        else:
            response_text = response_data

        # 文本解析兜底逻辑
        try:
            return json.loads(response_text)
        except json.JSONDecodeError:
            pass

        code_block_patterns = [
            r'```json\s*\n(.*?)\n```',
            r'```\s*\n(\{.*?\})\s*\n```',
            r'```json\s*(.*?)```',
        ]

        for pattern in code_block_patterns:
            match = re.search(pattern, response_text, re.DOTALL)
            if match:
                try:
                    json_str = match.group(1).strip()
                    return json.loads(json_str)
                except json.JSONDecodeError:
                    continue

        code_block_match = re.search(r'```(?:json)?\s*(\{)', response_text, re.DOTALL)
        if code_block_match:
            start_pos = code_block_match.start(1)
            brace_count = 0
            for i in range(start_pos, len(response_text)):
                if response_text[i] == '{':
                    brace_count += 1
                elif response_text[i] == '}':
                    brace_count -= 1
                    if brace_count == 0:
                        try:
                            json_str = response_text[start_pos:i+1]
                            return json.loads(json_str)
                        except json.JSONDecodeError:
                            break

        brace_count = 0
        start_idx = -1
        for i, char in enumerate(response_text):
            if char == '{':
                if brace_count == 0:
                    start_idx = i
                brace_count += 1
            elif char == '}':
                brace_count -= 1
                if brace_count == 0 and start_idx != -1:
                    try:
                        return json.loads(response_text[start_idx:i+1])
                    except json.JSONDecodeError:
                        start_idx = -1
                        brace_count = 0

        logger.error(f"无法从响应中提取JSON: {response_text[:200]}...")
        return {}

    def _encode_image_to_base64(self, image_path: str,
                                *, allow_text_fallback: bool = True) -> Tuple[Optional[str], Optional[str]]:
        """将图像编码为base64，必要时返回文本兜底"""
        if allow_text_fallback:
            for suffix in ('.json', '.txt'):
                text_path = Path(image_path).with_suffix(suffix)
                if text_path.exists():
                    try:
                        text_payload = text_path.read_text(encoding='utf-8').strip()
                    except UnicodeDecodeError:
                        text_payload = text_path.read_text(encoding='utf-8', errors='ignore').strip()
                    if text_payload:
                        return None, text_payload

        compressed_path = None
        if hasattr(self, "ocr_processor") and hasattr(self.ocr_processor, "get_preprocessed_image_path"):
            compressed_path = self.ocr_processor.get_preprocessed_image_path(image_path)

        candidate_paths = []
        if compressed_path:
            candidate_paths.append(Path(compressed_path))
        candidate_paths.append(Path(image_path))

        for path in candidate_paths:
            if path and path.exists():
                with open(path, 'rb') as f:
                    b64 = base64.b64encode(f.read()).decode('utf-8')
                    return b64, None

        raise FileNotFoundError(f"无法找到图像或压缩文件: {image_path}")

    def _infer_page_from_image_path(self, image_path: str) -> int:
        # 约定文件名 images/{page_idx}_{img_idx}.jpg
        try:
            name = Path(image_path).name
            page_str = name.split('_')[0]
            return int(page_str) + 1  # 存储的是0基，输出为1基
        except Exception:
            return 1

    def _count_pages_from_markdown(self, markdown: str) -> int:
        return len(re.findall(r"--- Page \d+ ---", markdown))

    def _generate_template_report(self, final_schema_json: Dict, markdown_content: str,
                                  figures_json: List[Dict], page_count: int) -> Dict:
        """从最终Schema结果与原始内容生成模板报告JSON，保持一致性"""
        # symbol来源：doc.tickers 或 entities
        symbol = "UNKNOWN"
        try:
            tickers = final_schema_json.get("doc", {}).get("tickers", [])
            if isinstance(tickers, list) and tickers:
                symbol = tickers[0]
        except Exception:
            pass

        # 按页拆分markdown
        pages_blocks = re.split(r"\n\n--- Page \d+ ---\n\n", markdown_content)
        pages = []
        for idx in range(page_count):
            md_text = pages_blocks[idx] if idx < len(pages_blocks) else ""
            charts_for_page = [f for f in figures_json if f.get("provenance", {}).get("page") == (idx+1)]
            page_item = {
                "header": {
                    "title": final_schema_json.get("doc", {}).get("title", f"Page {idx+1}"),
                    "rating": "HOLD"
                },
                "main_content": [
                    {"type": "text", "content": md_text}
                ] + [
                    {"type": "chart", "chart_id": f.get("figure_id", f"chart_{idx}_{i}")}
                    for i, f in enumerate(charts_for_page)
                ]
            }
            pages.append(page_item)

        # 构造 charts 列表
        charts = []
        for f in figures_json:
            chart_id = f.get("figure_id")
            chart_type = f.get("type", "other")
            title = f.get("title", "")
            series = f.get("series", [])
            # 转换为模板的 datasets/labels
            labels = []
            datasets = []
            # 简化：若存在第一条序列的 values 与 labels_norm 则使用
            if series:
                # 尝试从 axes.x.labels_norm 获取labels
                axes = f.get("axes", {})
                x = axes.get("x", {}) if isinstance(axes, dict) else {}
                labels = x.get("labels_norm") or x.get("labels_raw") or []
                for s in series:
                    datasets.append({
                        "label": s.get("name", "series"),
                        "values": s.get("values", []),
                        "color": "#007bff"
                    })
            charts.append({
                "id": chart_id,
                "type": chart_type if chart_type in ["bar","line","pie","area","scatter","waterfall","composed","table"] else "bar",
                "title": title,
                "confidence": 0.9,
                "data": (
                    {"columns": labels, "rows": []} if chart_type == "table" else
                    {"labels": labels, "datasets": datasets}
                ),
                "options": {
                    "source": final_schema_json.get("doc", {}).get("source_uri", ""),
                    "height_estimate": 240,
                    "page_break": "avoid"
                }
            })

        return {
            "symbol": symbol,
            "pages": pages,
            "charts": charts
        }

    def _select_best_result(self, results: Dict) -> Dict:
        """选择最佳模型结果（单模型）"""
        return results.get("gemini") or {}

    def _validate_result_quality(self, data: Dict) -> bool:
        """验证结果质量"""
        try:
            # 基本结构检查
            required_fields = ["_id", "source", "report", "data", "query_capabilities"]
            if not all(field in data for field in required_fields):
                return False

            # 数据完整性检查
            if not data.get("data", {}).get("figures"):
                return False

            # 图表数据检查
            for figure in data["data"]["figures"]:
                if not figure.get("data"):
                    return False

            return True
        except:
            return False

    async def process_batch(self, pdf_paths: List[str]) -> List[Dict]:
        """批量处理PDF文件，采用阶段A/B流水线并发模式"""
        total = len(pdf_paths)
        logger.info(f"{Colors.BLUE}开始批量处理 {total} 个PDF文件{Colors.RESET}")
        if not pdf_paths:
            return []

        stage_a_limit = getattr(config, "MAX_CONCURRENT_PDFS", total or 1)
        processing_cfg = getattr(config, "processing", None)
        if processing_cfg is not None:
            stage_a_limit = getattr(processing_cfg, "MAX_CONCURRENT_PDFS", stage_a_limit)
        stage_a_limit = max(1, min(stage_a_limit, total))

        api_concurrency = self._get_max_api_concurrency()
        consumer_count = max(1, min(api_concurrency, total))

        logger.info(
            f"{Colors.YELLOW}阶段A最大并发: {stage_a_limit} | 阶段B消费者数量: {consumer_count}{Colors.RESET}"
        )

        job_queue: asyncio.Queue = asyncio.Queue()
        results: List[Dict] = []
        failed_files: Set[str] = set()

        stage_a_semaphore = asyncio.Semaphore(stage_a_limit)

        async def stage_a_worker(pdf_path: str, index: int) -> Tuple[str, Optional[Exception]]:
            async with stage_a_semaphore:
                start_time = time.time()
                pdf_name = Path(pdf_path).name
                logger.info(
                    f"{Colors.CYAN}[阶段A {index}/{total}] 准备: {pdf_name}{Colors.RESET}"
                )
                try:
                    job = await self._process_pdf_stage_a(pdf_path)
                    await job_queue.put(job)
                    elapsed = time.time() - start_time
                    logger.info(
                        f"{Colors.GREEN}[阶段A {index}/{total}] 入队完成: {pdf_name} (耗时: {elapsed:.1f}秒){Colors.RESET}"
                    )
                    return pdf_path, None
                except Exception as exc:
                    failed_files.add(pdf_path)
                    logger.error(
                        f"{Colors.RED}[阶段A {index}/{total}] 失败: {pdf_name} - {exc}{Colors.RESET}"
                    )
                    return pdf_path, exc

        async def consumer_worker(worker_id: int) -> None:
            while True:
                job = await job_queue.get()
                if job is None:
                    job_queue.task_done()
                    logger.info(
                        f"{Colors.YELLOW}阶段B消费者#{worker_id} 已结束{Colors.RESET}"
                    )
                    break
                start_time = time.time()
                pdf_name = Path(job.pdf_path).name
                logger.info(
                    f"{Colors.CYAN}[阶段B#{worker_id}] 开始处理: {pdf_name}{Colors.RESET}"
                )
                try:
                    result = await self._process_pdf_stage_b(job)
                    results.append(result)
                    elapsed = time.time() - start_time
                    logger.info(
                        f"{Colors.GREEN}[阶段B#{worker_id}] 完成: {pdf_name} (耗时: {elapsed:.1f}秒){Colors.RESET}"
                    )
                except Exception as exc:
                    failed_files.add(job.pdf_path)
                    logger.error(
                        f"{Colors.RED}[阶段B#{worker_id}] 失败: {pdf_name} - {exc}{Colors.RESET}"
                    )
                finally:
                    job_queue.task_done()

        stage_a_tasks = [
            asyncio.create_task(stage_a_worker(pdf_path, idx + 1))
            for idx, pdf_path in enumerate(pdf_paths)
        ]

        consumer_tasks = [
            asyncio.create_task(consumer_worker(worker_id + 1))
            for worker_id in range(consumer_count)
        ]

        stage_a_results = await asyncio.gather(*stage_a_tasks)
        stage_a_success = sum(1 for _, err in stage_a_results if err is None)
        logger.info(
            f"{Colors.BLUE}阶段A完成: {stage_a_success}/{total} 个任务已入队{Colors.RESET}"
        )

        for _ in range(consumer_count):
            await job_queue.put(None)

        await job_queue.join()
        await asyncio.gather(*consumer_tasks)

        logger.info(f"{Colors.GREEN}批量处理完成！{Colors.RESET}")
        logger.info(f"成功处理: {len(results)} 个文件")

        failed_list = sorted(failed_files)
        logger.info(f"失败文件: {len(failed_list)} 个")
        if failed_list:
            logger.warning(f"失败文件列表: {[Path(f).name for f in failed_list]}")

        return results

async def main():
    """主函数"""
    print(f"{Colors.BLUE}{'='*60}{Colors.RESET}")
    print(f"{Colors.BLUE}DeepSeek OCR 批量处理系统{Colors.RESET}")
    print(f"{Colors.BLUE}针对RTX 3090 24G优化{Colors.RESET}")
    print(f"{Colors.BLUE}{'='*60}{Colors.RESET}")

    # 检查环境
    api_key = os.getenv("OPENROUTER_API_KEY", "")
    if not api_key:
        logger.error(f"{Colors.RED}请设置OPENROUTER_API_KEY环境变量{Colors.RESET}")
        return

    # 查找PDF文件
    pdf_files = list(Path(config.INPUT_DIR).glob("*.pdf"))
    if not pdf_files:
        logger.warning(f"{Colors.YELLOW}在 {config.INPUT_DIR} 目录中未找到PDF文件{Colors.RESET}")
        return

    logger.info(f"找到 {len(pdf_files)} 个PDF文件")

    # 初始化处理器
    processor = BatchPDFProcessor()

    # 开始批量处理
    start_time = time.time()
    results = await processor.process_batch([str(f) for f in pdf_files])
    end_time = time.time()

    # 输出最终统计
    print(f"\n{Colors.GREEN}{'='*60}{Colors.RESET}")
    print(f"{Colors.GREEN}处理完成！{Colors.RESET}")
    print(f"总耗时: {end_time - start_time:.2f} 秒")
    print(f"成功处理: {len(results)} 个文件")
    print(f"平均处理时间: {(end_time - start_time) / len(pdf_files):.2f} 秒/文件")
    print(f"{Colors.GREEN}{'='*60}{Colors.RESET}")

if __name__ == "__main__":
    # 设置环境变量（尊重 .env 已配置的值）
    if torch.version.cuda == '11.8' and not os.environ.get("TRITON_PTXAS_PATH"):
        os.environ["TRITON_PTXAS_PATH"] = "/usr/local/cuda-11.8/bin/ptxas"
    os.environ['VLLM_USE_V1'] = os.environ.get('VLLM_USE_V1', '0')
    os.environ["CUDA_VISIBLE_DEVICES"] = os.environ.get("CUDA_VISIBLE_DEVICES", '0')

    # 运行主程序
    asyncio.run(main())<|MERGE_RESOLUTION|>--- conflicted
+++ resolved
@@ -749,12 +749,7 @@
         else:
             pdf_name_clean = pdf_name
 
-<<<<<<< HEAD
-        # 构建输出目录结构
-        # OCR: 日期/刊物/文件名/ (需要文件夹存放MD和images)
-        # JSON: 日期/刊物/ (直接放JSON文件)
-=======
->>>>>>> 0a2d18d0
+        # 构建输出目录结构：日期/刊物/文件名
         if date_str:
             ocr_output_dir = str(Path(config.OUTPUT_DIR) / date_str / publication / pdf_name_clean)
             json_output_dir = str(Path(config.OUTPUT_REPORT_DIR) / date_str / publication)
